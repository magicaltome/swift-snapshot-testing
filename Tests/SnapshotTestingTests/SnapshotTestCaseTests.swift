@testable import SnapshotTesting
import XCTest

#if os(iOS) || os(macOS) || os(tvOS)
import SceneKit
import SpriteKit
#endif
#if os(iOS) || os(macOS)
import WebKit
#endif

#if os(Linux)
typealias TestCase = SnapshotTestCase
#else
typealias TestCase = XCTestCase
#endif

class SnapshotTestCaseTests: TestCase {
  override func setUp() {
    super.setUp()
    diffTool = "ksdiff"
//    record = true
  }

  func testWithAny() {
    struct User { let id: Int, name: String, bio: String }
    let user = User(id: 1, name: "Blobby", bio: "Blobbed around the world.")
    assertSnapshot(matching: user, as: .dump)
    assertSnapshot(matching: Data("Hello, world!".utf8), as: .dump)
    assertSnapshot(matching: URL(string: "https://www.pointfree.co")!, as: .dump)
  }

  func testNamedAssertion() {
    struct User { let id: Int, name: String, bio: String }
    let user = User(id: 1, name: "Blobby", bio: "Blobbed around the world.")
    assertSnapshot(matching: user, as: .dump, named: "named")
  }

  func testWithDate() {
    assertSnapshot(matching: Date(timeIntervalSinceReferenceDate: 0), as: .dump)
  }

  func testWithEncodable() {
    struct User: Encodable { let id: Int, name: String, bio: String }
    let user = User(id: 1, name: "Blobby", bio: "Blobbed around the world.")

    if #available(iOS 11.0, macOS 10.13, tvOS 11.0, *) {
      assertSnapshot(matching: user, as: .json)
    }
    assertSnapshot(matching: user, as: .plist)
  }

  func testWithNSObject() {
    assertSnapshot(matching: NSObject(), as: .dump)
  }

  func testMultipleSnapshots() {
    assertSnapshot(matching: [1], as: .dump)
    assertSnapshot(matching: [1, 2], as: .dump)
  }

  func testUIView() {
    #if os(iOS)
    let view = UIButton(type: .contactAdd)
    assertSnapshot(matching: view, as: .image)
    assertSnapshot(matching: view, as: .recursiveDescription)
    #endif
  }

  func testMixedViews() {
    #if os(iOS) || os(macOS)
    // NB: CircleCI crashes while trying to instantiate SKView
    if #available(macOS 10.14, *) {
      let webView = WKWebView(frame: .init(x: 0, y: 0, width: 50, height: 50))
      webView.loadHTMLString("🌎", baseURL: nil)

      let skView = SKView(frame: .init(x: 50, y: 0, width: 50, height: 50))
      let scene = SKScene(size: .init(width: 50, height: 50))
      let node = SKShapeNode(circleOfRadius: 15)
      node.fillColor = .red
      node.position = .init(x: 25, y: 25)
      scene.addChild(node)
      skView.presentScene(scene)

      let view = View(frame: .init(x: 0, y: 0, width: 100, height: 50))
      view.addSubview(webView)
      view.addSubview(skView)

      assertSnapshot(matching: view, as: .image, named: platform)
    }
    #endif
  }

  func testNSView() {
    #if os(macOS)
    let button = NSButton()
    button.bezelStyle = .rounded
    button.title = "Push Me"
    button.sizeToFit()
    if #available(macOS 10.14, *) {
      assertSnapshot(matching: button, as: .image)
      assertSnapshot(matching: button, as: .recursiveDescription)
    }
    #endif
  }

  func testWebView() throws {
    #if os(iOS) || os(macOS)
    let fixtureUrl = URL(fileURLWithPath: String(#file))
      .deletingLastPathComponent()
      .appendingPathComponent("__Fixtures__/pointfree.html")
    let html = try String(contentsOf: fixtureUrl)
    let webView = WKWebView()
    webView.loadHTMLString(html, baseURL: nil)
    if #available(macOS 10.14, *) {
<<<<<<< HEAD
      assertSnapshot(
        matching: webView,
        as: .image(size: .init(width: 800, height: 600)),
        named: platform
      )
=======
      assertSnapshot(matching: webView, as: .image, named: platform)
>>>>>>> 75974c50
    }
    #endif
  }

  func testSCNView() {
    #if os(iOS) || os(macOS) || os(tvOS)
    // NB: CircleCI crashes while trying to instantiate SCNView
    if #available(macOS 10.14, *) {
      let scene = SCNScene()

      let sphereGeometry = SCNSphere(radius: 3)
      sphereGeometry.segmentCount = 200
      let sphereNode = SCNNode(geometry: sphereGeometry)
      sphereNode.position = SCNVector3Zero
      scene.rootNode.addChildNode(sphereNode)

      sphereGeometry.firstMaterial?.diffuse.contents = URL(fileURLWithPath: String(#file))
        .deletingLastPathComponent()
        .appendingPathComponent("__Fixtures__/earth.png")

      let cameraNode = SCNNode()
      cameraNode.camera = SCNCamera()
      cameraNode.position = SCNVector3Make(0, 0, 8)
      scene.rootNode.addChildNode(cameraNode)

      let omniLight = SCNLight()
      omniLight.type = .omni
      let omniLightNode = SCNNode()
      omniLightNode.light = omniLight
      omniLightNode.position = SCNVector3Make(10, 10, 10)
      scene.rootNode.addChildNode(omniLightNode)

      assertSnapshot(
        matching: scene,
        as: .image(size: .init(width: 500, height: 500)),
        named: platform
      )
    }
    #endif
  }

  func testSKView() {
    #if os(iOS) || os(macOS) || os(tvOS)
    // NB: CircleCI crashes while trying to instantiate SKView
    if #available(macOS 10.14, *) {
      let scene = SKScene(size: .init(width: 50, height: 50))
      let node = SKShapeNode(circleOfRadius: 15)
      node.fillColor = .red
      node.position = .init(x: 25, y: 25)
      scene.addChild(node)

      assertSnapshot(
        matching: scene,
        as: .image(size: .init(width: 50, height: 50)),
        named: platform
      )
    }
    #endif
  }

  func testPrecision() {
    #if os(iOS) || os(macOS) || os(tvOS)
    #if os(iOS) || os(tvOS)
    let label = UILabel()
    #if os(iOS)
    label.frame = CGRect(origin: .zero, size: CGSize(width: 43.5, height: 20.5))
    #elseif os(tvOS)
    label.frame = CGRect(origin: .zero, size: CGSize(width: 98, height: 46))
    #endif
    label.backgroundColor = .white
    #elseif os(macOS)
    let label = NSTextField()
    label.frame = CGRect(origin: .zero, size: CGSize(width: 37, height: 16))
    label.backgroundColor = .white
    label.isBezeled = false
    label.isEditable = false
    #endif
    if #available(macOS 10.14, *) {
      label.text = "Hello."
      assertSnapshot(matching: label, as: .image(precision: 0.9), named: platform)
      label.text = "Hello"
      assertSnapshot(matching: label, as: .image(precision: 0.9), named: platform)
    }
    #endif
  }

  func testTraits() {
    #if os(iOS)
    if #available(iOS 11.0, *) {
      class MyViewController: UIViewController {
        let topLabel = UILabel()
        let leadingLabel = UILabel()
        let trailingLabel = UILabel()
        let bottomLabel = UILabel()

        override func viewDidLoad() {
          super.viewDidLoad()

          self.navigationItem.leftBarButtonItem = .init(barButtonSystemItem: .add, target: nil, action: nil)

          self.view.backgroundColor = .white

          self.topLabel.text = "What's"
          self.leadingLabel.text = "the"
          self.trailingLabel.text = "point"
          self.bottomLabel.text = "?"

          self.topLabel.translatesAutoresizingMaskIntoConstraints = false
          self.leadingLabel.translatesAutoresizingMaskIntoConstraints = false
          self.trailingLabel.translatesAutoresizingMaskIntoConstraints = false
          self.bottomLabel.translatesAutoresizingMaskIntoConstraints = false

          self.view.addSubview(self.topLabel)
          self.view.addSubview(self.leadingLabel)
          self.view.addSubview(self.trailingLabel)
          self.view.addSubview(self.bottomLabel)

          NSLayoutConstraint.activate([
            self.topLabel.topAnchor.constraint(equalTo: self.view.safeAreaLayoutGuide.topAnchor),
            self.topLabel.centerXAnchor.constraint(equalTo: self.view.safeAreaLayoutGuide.centerXAnchor),
            self.leadingLabel.leadingAnchor.constraint(equalTo: self.view.safeAreaLayoutGuide.leadingAnchor),
            self.leadingLabel.trailingAnchor.constraint(lessThanOrEqualTo: self.view.safeAreaLayoutGuide.centerXAnchor),
//            self.leadingLabel.trailingAnchor.constraint(equalTo: self.view.safeAreaLayoutGuide.centerXAnchor),
            self.leadingLabel.centerYAnchor.constraint(equalTo: self.view.safeAreaLayoutGuide.centerYAnchor),
            self.trailingLabel.leadingAnchor.constraint(greaterThanOrEqualTo: self.view.safeAreaLayoutGuide.centerXAnchor),
            self.trailingLabel.trailingAnchor.constraint(equalTo: self.view.safeAreaLayoutGuide.trailingAnchor),
            self.trailingLabel.centerYAnchor.constraint(equalTo: self.view.safeAreaLayoutGuide.centerYAnchor),
            self.bottomLabel.bottomAnchor.constraint(equalTo: self.view.safeAreaLayoutGuide.bottomAnchor),
            self.bottomLabel.centerXAnchor.constraint(equalTo: self.view.safeAreaLayoutGuide.centerXAnchor),
            ])
        }

        override func traitCollectionDidChange(_ previousTraitCollection: UITraitCollection?) {
          super.traitCollectionDidChange(previousTraitCollection)
          self.topLabel.font = .preferredFont(forTextStyle: .headline, compatibleWith: self.traitCollection)
          self.leadingLabel.font = .preferredFont(forTextStyle: .body, compatibleWith: self.traitCollection)
          self.trailingLabel.font = .preferredFont(forTextStyle: .body, compatibleWith: self.traitCollection)
          self.bottomLabel.font = .preferredFont(forTextStyle: .subheadline, compatibleWith: self.traitCollection)
          self.view.setNeedsUpdateConstraints()
          self.view.updateConstraintsIfNeeded()
        }
      }

      let viewController = MyViewController()

      assertSnapshot(matching: viewController, as: .image(on: .iPhoneSe), named: "iphone-se")
      assertSnapshot(matching: viewController, as: .image(on: .iPhone8), named: "iphone-8")
      assertSnapshot(matching: viewController, as: .image(on: .iPhone8Plus), named: "iphone-8-plus")
      assertSnapshot(matching: viewController, as: .image(on: .iPhoneX), named: "iphone-x")
      assertSnapshot(matching: viewController, as: .image(on: .iPhoneXr), named: "iphone-xr")
      assertSnapshot(matching: viewController, as: .image(on: .iPhoneXsMax), named: "iphone-xs-max")
      assertSnapshot(matching: viewController, as: .image(on: .iPadMini), named: "ipad-mini")
      assertSnapshot(matching: viewController, as: .image(on: .iPadPro10_5), named: "ipad-pro-10-5")
      assertSnapshot(matching: viewController, as: .image(on: .iPadPro12_9), named: "ipad-pro-12-9")

      assertSnapshot(matching: viewController, as: .image(on: .iPhoneSe(.portrait)), named: "iphone-se")
      assertSnapshot(matching: viewController, as: .image(on: .iPhone8(.portrait)), named: "iphone-8")
      assertSnapshot(matching: viewController, as: .image(on: .iPhone8Plus(.portrait)), named: "iphone-8-plus")
      assertSnapshot(matching: viewController, as: .image(on: .iPhoneX(.portrait)), named: "iphone-x")
      assertSnapshot(matching: viewController, as: .image(on: .iPhoneXr(.portrait)), named: "iphone-xr")
      assertSnapshot(matching: viewController, as: .image(on: .iPhoneXsMax(.portrait)), named: "iphone-xs-max")
      assertSnapshot(matching: viewController, as: .image(on: .iPadMini(.landscape)), named: "ipad-mini")
      assertSnapshot(matching: viewController, as: .image(on: .iPadPro10_5(.landscape)), named: "ipad-pro-10-5")
      assertSnapshot(matching: viewController, as: .image(on: .iPadPro12_9(.landscape)), named: "ipad-pro-12-9")

      assertSnapshot(
        matching: viewController, as: .image(on: .iPhoneSe(.landscape)), named: "iphone-se-alternative")
      assertSnapshot(
        matching: viewController, as: .image(on: .iPhone8(.landscape)), named: "iphone-8-alternative")
      assertSnapshot(
        matching: viewController, as: .image(on: .iPhone8Plus(.landscape)), named: "iphone-8-plus-alternative")
      assertSnapshot(
        matching: viewController, as: .image(on: .iPhoneX(.landscape)), named: "iphone-x-alternative")
      assertSnapshot(
        matching: viewController, as: .image(on: .iPhoneXr(.landscape)), named: "iphone-xr-alternative")
      assertSnapshot(
        matching: viewController, as: .image(on: .iPhoneXsMax(.landscape)), named: "iphone-xs-max-alternative")
      assertSnapshot(
        matching: viewController, as: .image(on: .iPadMini(.portrait)), named: "ipad-mini-alternative")
      assertSnapshot(
        matching: viewController, as: .image(on: .iPadPro10_5(.portrait)), named: "ipad-pro-10-5-alternative")
      assertSnapshot(
        matching: viewController, as: .image(on: .iPadPro12_9(.portrait)), named: "ipad-pro-12-9-alternative")

      [
        "extra-small": UIContentSizeCategory.extraSmall,
        "small": .small,
        "medium": .medium,
        "large": .large,
        "extra-large": .extraLarge,
        "extra-extra-large": .extraExtraLarge,
        "extra-extra-extra-large": .extraExtraExtraLarge,
        "accessibility-medium": .accessibilityMedium,
        "accessibility-large": .accessibilityLarge,
        "accessibility-extra-large": .accessibilityExtraLarge,
        "accessibility-extra-extra-large": .accessibilityExtraExtraLarge,
        "accessibility-extra-extra-extra-large": .accessibilityExtraExtraExtraLarge,
        ].forEach { name, contentSize in
          assertSnapshot(
            matching: viewController,
            as: .image(on: .iPhoneSe, traits: .init(preferredContentSizeCategory: contentSize)),
            named: "iphone-se-\(name)"
          )
      }
    }
    #endif
  }

  func testTraitsEmbeddedInTabNavigation() {
    #if os(iOS)
    if #available(iOS 11.0, *) {
      class MyViewController: UIViewController {
        let topLabel = UILabel()
        let leadingLabel = UILabel()
        let trailingLabel = UILabel()
        let bottomLabel = UILabel()

        override func viewDidLoad() {
          super.viewDidLoad()

          self.navigationItem.leftBarButtonItem = .init(barButtonSystemItem: .add, target: nil, action: nil)

          self.view.backgroundColor = .white

          self.topLabel.text = "What's"
          self.leadingLabel.text = "the"
          self.trailingLabel.text = "point"
          self.bottomLabel.text = "?"

          self.topLabel.translatesAutoresizingMaskIntoConstraints = false
          self.leadingLabel.translatesAutoresizingMaskIntoConstraints = false
          self.trailingLabel.translatesAutoresizingMaskIntoConstraints = false
          self.bottomLabel.translatesAutoresizingMaskIntoConstraints = false

          self.view.addSubview(self.topLabel)
          self.view.addSubview(self.leadingLabel)
          self.view.addSubview(self.trailingLabel)
          self.view.addSubview(self.bottomLabel)

          NSLayoutConstraint.activate([
            self.topLabel.topAnchor.constraint(equalTo: self.view.safeAreaLayoutGuide.topAnchor),
            self.topLabel.centerXAnchor.constraint(equalTo: self.view.safeAreaLayoutGuide.centerXAnchor),
            self.leadingLabel.leadingAnchor.constraint(equalTo: self.view.safeAreaLayoutGuide.leadingAnchor),
            self.leadingLabel.trailingAnchor.constraint(lessThanOrEqualTo: self.view.safeAreaLayoutGuide.centerXAnchor),
            //            self.leadingLabel.trailingAnchor.constraint(equalTo: self.view.safeAreaLayoutGuide.centerXAnchor),
            self.leadingLabel.centerYAnchor.constraint(equalTo: self.view.safeAreaLayoutGuide.centerYAnchor),
            self.trailingLabel.leadingAnchor.constraint(greaterThanOrEqualTo: self.view.safeAreaLayoutGuide.centerXAnchor),
            self.trailingLabel.trailingAnchor.constraint(equalTo: self.view.safeAreaLayoutGuide.trailingAnchor),
            self.trailingLabel.centerYAnchor.constraint(equalTo: self.view.safeAreaLayoutGuide.centerYAnchor),
            self.bottomLabel.bottomAnchor.constraint(equalTo: self.view.safeAreaLayoutGuide.bottomAnchor),
            self.bottomLabel.centerXAnchor.constraint(equalTo: self.view.safeAreaLayoutGuide.centerXAnchor),
            ])
        }

        override func traitCollectionDidChange(_ previousTraitCollection: UITraitCollection?) {
          super.traitCollectionDidChange(previousTraitCollection)
          self.topLabel.font = .preferredFont(forTextStyle: .headline, compatibleWith: self.traitCollection)
          self.leadingLabel.font = .preferredFont(forTextStyle: .body, compatibleWith: self.traitCollection)
          self.trailingLabel.font = .preferredFont(forTextStyle: .body, compatibleWith: self.traitCollection)
          self.bottomLabel.font = .preferredFont(forTextStyle: .subheadline, compatibleWith: self.traitCollection)
          self.view.setNeedsUpdateConstraints()
          self.view.updateConstraintsIfNeeded()
        }
      }

      let myViewController = MyViewController()
      let navController = UINavigationController(rootViewController: myViewController)
      let viewController = UITabBarController()
      viewController.setViewControllers([navController], animated: false)

      assertSnapshot(matching: viewController, as: .image(on: .iPhoneSe), named: "iphone-se")
      assertSnapshot(matching: viewController, as: .image(on: .iPhone8), named: "iphone-8")
      assertSnapshot(matching: viewController, as: .image(on: .iPhone8Plus), named: "iphone-8-plus")
      assertSnapshot(matching: viewController, as: .image(on: .iPhoneX), named: "iphone-x")
      assertSnapshot(matching: viewController, as: .image(on: .iPhoneXr), named: "iphone-xr")
      assertSnapshot(matching: viewController, as: .image(on: .iPhoneXsMax), named: "iphone-xs-max")
      assertSnapshot(matching: viewController, as: .image(on: .iPadMini), named: "ipad-mini")
      assertSnapshot(matching: viewController, as: .image(on: .iPadPro10_5), named: "ipad-pro-10-5")
      assertSnapshot(matching: viewController, as: .image(on: .iPadPro12_9), named: "ipad-pro-12-9")

      assertSnapshot(matching: viewController, as: .image(on: .iPhoneSe(.portrait)), named: "iphone-se")
      assertSnapshot(matching: viewController, as: .image(on: .iPhone8(.portrait)), named: "iphone-8")
      assertSnapshot(matching: viewController, as: .image(on: .iPhone8Plus(.portrait)), named: "iphone-8-plus")
      assertSnapshot(matching: viewController, as: .image(on: .iPhoneX(.portrait)), named: "iphone-x")
      assertSnapshot(matching: viewController, as: .image(on: .iPhoneXr(.portrait)), named: "iphone-xr")
      assertSnapshot(matching: viewController, as: .image(on: .iPhoneXsMax(.portrait)), named: "iphone-xs-max")
      assertSnapshot(matching: viewController, as: .image(on: .iPadMini(.landscape)), named: "ipad-mini")
      assertSnapshot(matching: viewController, as: .image(on: .iPadPro10_5(.landscape)), named: "ipad-pro-10-5")
      assertSnapshot(matching: viewController, as: .image(on: .iPadPro12_9(.landscape)), named: "ipad-pro-12-9")

      assertSnapshot(
        matching: viewController, as: .image(on: .iPhoneSe(.landscape)), named: "iphone-se-alternative")
      assertSnapshot(
        matching: viewController, as: .image(on: .iPhone8(.landscape)), named: "iphone-8-alternative")
      assertSnapshot(
        matching: viewController, as: .image(on: .iPhone8Plus(.landscape)), named: "iphone-8-plus-alternative")
      assertSnapshot(
        matching: viewController, as: .image(on: .iPhoneX(.landscape)), named: "iphone-x-alternative")
      assertSnapshot(
        matching: viewController, as: .image(on: .iPhoneXr(.landscape)), named: "iphone-xr-alternative")
      assertSnapshot(
        matching: viewController, as: .image(on: .iPhoneXsMax(.landscape)), named: "iphone-xs-max-alternative")
      assertSnapshot(
        matching: viewController, as: .image(on: .iPadMini(.portrait)), named: "ipad-mini-alternative")
      assertSnapshot(
        matching: viewController, as: .image(on: .iPadPro10_5(.portrait)), named: "ipad-pro-10-5-alternative")
      assertSnapshot(
        matching: viewController, as: .image(on: .iPadPro12_9(.portrait)), named: "ipad-pro-12-9-alternative")
    }
    #endif
  }


  func testDeterministicDictionaryAndSetSnapshots() {
    struct Person: Hashable { let name: String }
    struct DictionarySetContainer { let dict: [String: Int], set: Set<Person> }
    let set = DictionarySetContainer(
      dict: ["c": 3, "a": 1, "b": 2],
      set: [.init(name: "Brandon"), .init(name: "Stephen")]
    )
    assertSnapshot(matching: set, as: .dump)
  }
}

#if os(Linux)
extension SnapshotTestCaseTests {
  static var allTests : [(String, (SnapshotTestCaseTests) -> () throws -> Void)] {
    return [
      ("testMixedViews", testMixedViews),
      ("testMultipleSnapshots", testMultipleSnapshots),
      ("testNamedAssertion", testNamedAssertion),
      ("testNSView", testNSView),
      ("testPrecision", testPrecision),
      ("testSCNView", testSCNView),
      ("testSKView", testSKView),
      ("testUIView", testUIView),
      ("testWebView", testWebView),
      ("testWithAny", testWithAny),
      ("testWithDate", testWithDate),
      ("testWithEncodable", testWithEncodable),
      ("testWithNSObject", testWithNSObject),
      ("testTraits", testTraits),
      ("testTraitsEmbeddedInTabNavigation", testTraitsEmbeddedInTabNavigation),
    ]
  }
}
#endif<|MERGE_RESOLUTION|>--- conflicted
+++ resolved
@@ -113,15 +113,11 @@
     let webView = WKWebView()
     webView.loadHTMLString(html, baseURL: nil)
     if #available(macOS 10.14, *) {
-<<<<<<< HEAD
       assertSnapshot(
         matching: webView,
         as: .image(size: .init(width: 800, height: 600)),
         named: platform
       )
-=======
-      assertSnapshot(matching: webView, as: .image, named: platform)
->>>>>>> 75974c50
     }
     #endif
   }
